# UnitCommitment.jl: Optimization Package for Security-Constrained Unit Commitment
# Copyright (C) 2020, UChicago Argonne, LLC. All rights reserved.
# Released under the modified BSD license. See COPYING.md for more details.

using Printf
using JSON
using DataStructures
using GZip
import Base: getindex, time

<<<<<<< HEAD
const INSTANCES_URL = "https://axavier.org/UnitCommitment.jl/0.3/instances"
=======
const INSTANCES_URL = "https://axavier.org/UnitCommitment.jl/0.2/instances"
>>>>>>> 86128487

"""
    read_benchmark(name::AbstractString)::UnitCommitmentInstance

Read one of the benchmark unit commitment instances included in the package.
See "Instances" section of the documentation for the entire list of benchmark
instances available.

Example
-------

    import UnitCommitment
    instance = UnitCommitment.read_benchmark("matpower/case3375wp/2017-02-01")
"""
function read_benchmark(
    name::AbstractString;
    quiet::Bool = false,
)::UnitCommitmentInstance
    basedir = dirname(@__FILE__)
    filename = "$basedir/../../instances/$name.json.gz"
    url = "$INSTANCES_URL/$name.json.gz"
    if !isfile(filename)
<<<<<<< HEAD
        @info "Downloading: $(url)"
        dpath = download(url)
        mkpath(dirname(filename))
        cp(dpath, filename)
=======
        if !quiet
            @info "Downloading: $(url)"
        end
        dpath = download(url)
        mkpath(dirname(filename))
        cp(dpath, filename)
        json = _read_json(filename)
        if "SOURCE" in keys(json) && !quiet
            @info "If you use this instance in your research, please cite:\n\n$(json["SOURCE"])\n"
        end
>>>>>>> 86128487
    end
    return UnitCommitment.read(filename)
end

"""
    read(path::AbstractString)::UnitCommitmentInstance

Read a unit commitment instance from a file. The file may be gzipped.

Example
-------

    import UnitCommitment
    instance = UnitCommitment.read("/path/to/input.json.gz")
"""
function read(path::AbstractString)::UnitCommitmentInstance
    if endswith(path, ".gz")
        return _read(gzopen(path))
    else
        return _read(open(path))
    end
end

function _read(file::IO)::UnitCommitmentInstance
    return _from_json(
        JSON.parse(file, dicttype = () -> DefaultOrderedDict(nothing)),
    )
end

function _read_json(path::String)::OrderedDict
    if endswith(path, ".gz")
        file = GZip.gzopen(path)
    else
        file = open(path)
    end
    return JSON.parse(file, dicttype = () -> DefaultOrderedDict(nothing))
end

function _from_json(json; repair = true)
    units = Unit[]
    buses = Bus[]
    contingencies = Contingency[]
    lines = TransmissionLine[]
    loads = PriceSensitiveLoad[]
    reserves = Reserve[]

    function scalar(x; default = nothing)
        x !== nothing || return default
        return x
    end

    time_horizon = json["Parameters"]["Time (h)"]
    if time_horizon === nothing
        time_horizon = json["Parameters"]["Time horizon (h)"]
    end
    time_horizon !== nothing || error("Missing parameter: Time horizon (h)")
    time_step = scalar(json["Parameters"]["Time step (min)"], default = 60)
    (60 % time_step == 0) ||
        error("Time step $time_step is not a divisor of 60")
    time_multiplier = 60 ÷ time_step
    T = time_horizon * time_multiplier

    name_to_bus = Dict{String,Bus}()
    name_to_line = Dict{String,TransmissionLine}()
    name_to_unit = Dict{String,Unit}()
    name_to_reserve = Dict{String,Reserve}()

    function timeseries(x; default = nothing)
        x !== nothing || return default
        x isa Array || return [x for t in 1:T]
        return x
    end

    # Read parameters
    power_balance_penalty = timeseries(
        json["Parameters"]["Power balance penalty (\$/MW)"],
        default = [1000.0 for t in 1:T],
    )
    shortfall_penalty = timeseries(
        json["Parameters"]["Reserve shortfall penalty (\$/MW)"],
        default = [-1.0 for t in 1:T],
    )

    # Read buses
    for (bus_name, dict) in json["Buses"]
        bus = Bus(
            bus_name,
            length(buses),
            timeseries(dict["Load (MW)"]),
            Unit[],
            PriceSensitiveLoad[],
        )
        name_to_bus[bus_name] = bus
        push!(buses, bus)
    end

    # Read reserves
    if "Reserves" in keys(json)
        for (reserve_name, dict) in json["Reserves"]
            r = Reserve(
                name = reserve_name,
                type = lowercase(dict["Type"]),
                amount = timeseries(dict["Amount (MW)"]),
                units = [],
                shortfall_penalty = scalar(
                    dict["Shortfall penalty (\$/MW)"],
                    default = -1,
                ),
            )
            name_to_reserve[reserve_name] = r
            push!(reserves, r)
        end
    end

    # Read units
    for (unit_name, dict) in json["Generators"]
        bus = name_to_bus[dict["Bus"]]

        # Read production cost curve
        K = length(dict["Production cost curve (MW)"])
        curve_mw = hcat(
            [timeseries(dict["Production cost curve (MW)"][k]) for k in 1:K]...,
        )
        curve_cost = hcat(
            [timeseries(dict["Production cost curve (\$)"][k]) for k in 1:K]...,
        )
        min_power = curve_mw[:, 1]
        max_power = curve_mw[:, K]
        min_power_cost = curve_cost[:, 1]
        segments = CostSegment[]
        for k in 2:K
            amount = curve_mw[:, k] - curve_mw[:, k-1]
            cost = (curve_cost[:, k] - curve_cost[:, k-1]) ./ amount
            replace!(cost, NaN => 0.0)
            push!(segments, CostSegment(amount, cost))
        end

        # Read startup costs
        startup_delays = scalar(dict["Startup delays (h)"], default = [1])
        startup_costs = scalar(dict["Startup costs (\$)"], default = [0.0])
        startup_categories = StartupCategory[]
        for k in 1:length(startup_delays)
            push!(
                startup_categories,
                StartupCategory(
                    startup_delays[k] .* time_multiplier,
                    startup_costs[k],
                ),
            )
        end

        # Read reserve eligibility
        unit_reserves = Reserve[]
        if "Reserve eligibility" in keys(dict)
            unit_reserves =
                [name_to_reserve[n] for n in dict["Reserve eligibility"]]
        end

        # Read and validate initial conditions
        initial_power = scalar(dict["Initial power (MW)"], default = nothing)
        initial_status = scalar(dict["Initial status (h)"], default = nothing)
        if initial_power === nothing
            initial_status === nothing ||
                error("unit $unit_name has initial status but no initial power")
        else
            initial_status !== nothing ||
                error("unit $unit_name has initial power but no initial status")
            initial_status != 0 ||
                error("unit $unit_name has invalid initial status")
            if initial_status < 0 && initial_power > 1e-3
                error("unit $unit_name has invalid initial power")
            end
            initial_status *= time_multiplier
        end

        unit = Unit(
            unit_name,
            bus,
            max_power,
            min_power,
            timeseries(dict["Must run?"], default = [false for t in 1:T]),
            min_power_cost,
            segments,
            scalar(dict["Minimum uptime (h)"], default = 1) * time_multiplier,
            scalar(dict["Minimum downtime (h)"], default = 1) * time_multiplier,
            scalar(dict["Ramp up limit (MW)"], default = 1e6),
            scalar(dict["Ramp down limit (MW)"], default = 1e6),
            scalar(dict["Startup limit (MW)"], default = 1e6),
            scalar(dict["Shutdown limit (MW)"], default = 1e6),
            initial_status,
            initial_power,
            startup_categories,
            unit_reserves,
        )
        push!(bus.units, unit)
        for r in unit_reserves
            push!(r.units, unit)
        end
        name_to_unit[unit_name] = unit
        push!(units, unit)
    end

    # Read transmission lines
    if "Transmission lines" in keys(json)
        for (line_name, dict) in json["Transmission lines"]
            line = TransmissionLine(
                line_name,
                length(lines) + 1,
                name_to_bus[dict["Source bus"]],
                name_to_bus[dict["Target bus"]],
                scalar(dict["Reactance (ohms)"]),
                scalar(dict["Susceptance (S)"]),
                timeseries(
                    dict["Normal flow limit (MW)"],
                    default = [1e8 for t in 1:T],
                ),
                timeseries(
                    dict["Emergency flow limit (MW)"],
                    default = [1e8 for t in 1:T],
                ),
                timeseries(
                    dict["Flow limit penalty (\$/MW)"],
                    default = [5000.0 for t in 1:T],
                ),
            )
            name_to_line[line_name] = line
            push!(lines, line)
        end
    end

    # Read contingencies
    if "Contingencies" in keys(json)
        for (cont_name, dict) in json["Contingencies"]
            affected_units = Unit[]
            affected_lines = TransmissionLine[]
            if "Affected lines" in keys(dict)
                affected_lines =
                    [name_to_line[l] for l in dict["Affected lines"]]
            end
            if "Affected units" in keys(dict)
                affected_units =
                    [name_to_unit[u] for u in dict["Affected units"]]
            end
            cont = Contingency(cont_name, affected_lines, affected_units)
            push!(contingencies, cont)
        end
    end

    # Read price-sensitive loads
    if "Price-sensitive loads" in keys(json)
        for (load_name, dict) in json["Price-sensitive loads"]
            bus = name_to_bus[dict["Bus"]]
            load = PriceSensitiveLoad(
                load_name,
                bus,
                timeseries(dict["Demand (MW)"]),
                timeseries(dict["Revenue (\$/MW)"]),
            )
            push!(bus.price_sensitive_loads, load)
            push!(loads, load)
        end
    end

    instance = UnitCommitmentInstance(
        buses_by_name = Dict(b.name => b for b in buses),
        buses = buses,
        contingencies_by_name = Dict(c.name => c for c in contingencies),
        contingencies = contingencies,
        lines_by_name = Dict(l.name => l for l in lines),
        lines = lines,
        power_balance_penalty = power_balance_penalty,
        price_sensitive_loads_by_name = Dict(ps.name => ps for ps in loads),
        price_sensitive_loads = loads,
        reserves = reserves,
        reserves_by_name = name_to_reserve,
        shortfall_penalty = shortfall_penalty,
        time = T,
        units_by_name = Dict(g.name => g for g in units),
        units = units,
    )
    if repair
        UnitCommitment.repair!(instance)
    end
    return instance
end<|MERGE_RESOLUTION|>--- conflicted
+++ resolved
@@ -8,11 +8,7 @@
 using GZip
 import Base: getindex, time
 
-<<<<<<< HEAD
 const INSTANCES_URL = "https://axavier.org/UnitCommitment.jl/0.3/instances"
-=======
-const INSTANCES_URL = "https://axavier.org/UnitCommitment.jl/0.2/instances"
->>>>>>> 86128487
 
 """
     read_benchmark(name::AbstractString)::UnitCommitmentInstance
@@ -35,12 +31,6 @@
     filename = "$basedir/../../instances/$name.json.gz"
     url = "$INSTANCES_URL/$name.json.gz"
     if !isfile(filename)
-<<<<<<< HEAD
-        @info "Downloading: $(url)"
-        dpath = download(url)
-        mkpath(dirname(filename))
-        cp(dpath, filename)
-=======
         if !quiet
             @info "Downloading: $(url)"
         end
@@ -51,7 +41,6 @@
         if "SOURCE" in keys(json) && !quiet
             @info "If you use this instance in your research, please cite:\n\n$(json["SOURCE"])\n"
         end
->>>>>>> 86128487
     end
     return UnitCommitment.read(filename)
 end
